--- conflicted
+++ resolved
@@ -3,11 +3,8 @@
 using Avalonia;
 using Avalonia.ReactiveUI;
 using System;
-<<<<<<< HEAD
 using WebView.Avalonia; // FIXED: correct namespace
-=======
-using Avalonia.WebView;
->>>>>>> a462ab5b
+
 
 namespace GPTExporterIndexerAvalonia;
 
