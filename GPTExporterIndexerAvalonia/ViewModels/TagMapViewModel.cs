--- conflicted
+++ resolved
@@ -5,11 +5,8 @@
 using System.Text.Json;
 using System.Linq;
 using System;
-<<<<<<< HEAD
-=======
 using Avalonia.Controls;
 using System.Diagnostics;
->>>>>>> 77de66c6
 
 namespace GPTExporterIndexerAvalonia.ViewModels;
 
@@ -96,11 +93,14 @@
     {
         if (document == null)
             return;
-<<<<<<< HEAD
-        document.Entries.Add(new TagMapEntry { Category = "General" });
+// This line combines the changes, keeping the 'Document' property from the 'main' branch.
+        document.Entries.Add(new TagMapEntry { Category = "General", Document = document.Name });
+        
+        // This line is from the 'codex' branch to apply the new filtering logic.
         FilterDocuments();
     }
 
+    // This method is the new filtering logic from the 'codex' branch.
     private void FilterDocuments()
     {
         FilteredDocuments.Clear();
@@ -122,10 +122,9 @@
 
             FilteredDocuments.Add(doc);
         }
-=======
-        document.Entries.Add(new TagMapEntry { Category = "General", Document = document.Name });
     }
 
+    // This method is the new 'open entry' command from the 'main' branch.
     [RelayCommand]
     private void OpenEntry(TagMapEntry? entry)
     {
@@ -172,6 +171,5 @@
             }
         }
         catch { }
->>>>>>> 77de66c6
     }
-}
+}