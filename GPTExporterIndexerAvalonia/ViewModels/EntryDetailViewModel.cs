using CommunityToolkit.Mvvm.ComponentModel;
using CommunityToolkit.Mvvm.Input;
using CodexEngine.PhoenixEntries;
using CodexEngine.AmandaMapCore.Models;
using System;
using System.Collections.ObjectModel;
using System.Collections.Generic;

namespace GPTExporterIndexerAvalonia.ViewModels;

public partial class EntryDetailViewModel : ObservableObject
{
    [ObservableProperty]
    private string _title = string.Empty;

    [ObservableProperty]
    private DateTime _date = DateTime.Now;

    [ObservableProperty]
    private string _description = string.Empty;

    public FieldEncoding FieldEncoding { get; set; } = new();

    public ObservableCollection<string> Tags { get; } = new();

    [ObservableProperty]
    private EntryStatus _status;

    public IEnumerable<EntryStatus> StatusOptions => Enum.GetValues<EntryStatus>();

    [ObservableProperty]
    private bool _mirrorToAmandaMap;

    [ObservableProperty]
    private bool _visibleToAmanda;

    [ObservableProperty]
    private string? _sourceFile;

    public EntryBase? BoundEntry { get; private set; }
    public NumberedMapEntry? BoundAmandaEntry { get; private set; }

    public void Load(EntryBase entry)
    {
        BoundEntry = entry;
        Title = entry.Title;
        Date = entry.Date;
        Description = entry.Description;
        FieldEncoding = entry.FieldEncoding;
        Tags.Clear();
        foreach (var t in entry.Tags)
            Tags.Add(t);
        Status = entry.Status;
        MirrorToAmandaMap = entry.MirrorToAmandaMap;
        VisibleToAmanda = entry.VisibleToAmanda;
        SourceFile = null;
    }

    public void Load(NumberedMapEntry entry)
    {
        BoundAmandaEntry = entry;
        Title = entry.Title;
        Date = entry.Date;
        Description = entry.RawContent;
        FieldEncoding = new();
        Tags.Clear();
        Status = EntryStatus.Unknown;
        MirrorToAmandaMap = false;
        VisibleToAmanda = false;
        SourceFile = entry.SourceFile;
<<<<<<< HEAD
=======
    }

    public void Load(NumberedMapEntry entry)
    {
        BoundAmandaEntry = entry;
        Title = entry.Title;
        Date = entry.Date;
        Description = entry.RawContent;
        FieldEncoding = new();
        Tags.Clear();
        Status = EntryStatus.Unknown;
        MirrorToAmandaMap = false;
        VisibleToAmanda = false;
>>>>>>> d70cf0bb
    }

    [RelayCommand]
    private void AddTag()
    {
        Tags.Add("new tag");
    }

    [RelayCommand]
    private void RemoveTag(string tag)
    {
        Tags.Remove(tag);
    }

    [RelayCommand]
    private void OpenSourceFile()
    {
        if (string.IsNullOrWhiteSpace(SourceFile) || !System.IO.File.Exists(SourceFile))
            return;
        try
        {
            System.Diagnostics.Process.Start(new System.Diagnostics.ProcessStartInfo(SourceFile!) { UseShellExecute = true });
        }
        catch (Exception ex)
        {
            DebugLogger.Log($"Failed to open source file: {ex.Message}");
        }
    }

    [RelayCommand]
    private async Task CopySourcePathAsync()
    {
        if (!string.IsNullOrWhiteSpace(SourceFile) && Avalonia.Application.Current?.Clipboard is { } clipboard)
        {
            await clipboard.SetTextAsync(SourceFile);
        }
    }

    [RelayCommand]
    private void Save()
    {
        if (BoundEntry is not null)
        {
            BoundEntry.Title = Title;
            BoundEntry.Date = Date;
            BoundEntry.Description = Description;
            BoundEntry.FieldEncoding = FieldEncoding;
            BoundEntry.Tags = new List<string>(Tags);
            BoundEntry.Status = Status;
            BoundEntry.MirrorToAmandaMap = MirrorToAmandaMap;
            BoundEntry.VisibleToAmanda = VisibleToAmanda;
        }
        if (BoundAmandaEntry is not null)
        {
            BoundAmandaEntry.Title = Title;
            BoundAmandaEntry.Date = Date;
            BoundAmandaEntry.RawContent = Description;
        }
    }
}<|MERGE_RESOLUTION|>--- conflicted
+++ resolved
@@ -68,22 +68,7 @@
         MirrorToAmandaMap = false;
         VisibleToAmanda = false;
         SourceFile = entry.SourceFile;
-<<<<<<< HEAD
-=======
-    }
 
-    public void Load(NumberedMapEntry entry)
-    {
-        BoundAmandaEntry = entry;
-        Title = entry.Title;
-        Date = entry.Date;
-        Description = entry.RawContent;
-        FieldEncoding = new();
-        Tags.Clear();
-        Status = EntryStatus.Unknown;
-        MirrorToAmandaMap = false;
-        VisibleToAmanda = false;
->>>>>>> d70cf0bb
     }
 
     [RelayCommand]
