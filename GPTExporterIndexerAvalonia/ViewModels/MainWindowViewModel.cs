using CommunityToolkit.Mvvm.ComponentModel;
using CommunityToolkit.Mvvm.Input;
using GPTExporterIndexerAvalonia.Helpers;
using CodexEngine.Parsing;
using CodexEngine.Parsing.Models;
using System.Collections.ObjectModel;
using System.Collections.Generic;
using System.Diagnostics;
using System.IO;
using System.Linq;
using Avalonia.Media.Imaging;
using GPTExporterIndexerAvalonia.Reading;
using System.Threading.Tasks;

namespace GPTExporterIndexerAvalonia.ViewModels;

public partial class MainWindowViewModel : ObservableObject
{
    [ObservableProperty]
    private string _indexFolder = string.Empty;

    [ObservableProperty]
    private string _status = string.Empty;

    [ObservableProperty]
    private string _query = string.Empty;

    [ObservableProperty]
    private bool _caseSensitive;

    [ObservableProperty]
    private bool _useFuzzy;

    [ObservableProperty]
    private bool _useAnd = true;

    [ObservableProperty]
    private int _contextLines = 1;

    [ObservableProperty]
    private SearchResult? _selectedResult;

    [ObservableProperty]
    private string _selectedFile = string.Empty;

    [ObservableProperty]
    private string _parseFilePath = string.Empty;

    [ObservableProperty]
    private string _parseStatus = string.Empty;

    [ObservableProperty]
    private string _documentPath = string.Empty;

    public ObservableCollection<Bitmap> Pages { get; } = new();

    private readonly BookReader _reader = new();
    private string _bookFile = string.Empty;

    [ObservableProperty]
    private string _bookContent = string.Empty;

    public ObservableCollection<BaseMapEntry> ParsedEntries { get; } = new();

    public ObservableCollection<SearchResult> Results { get; } = new();

    [RelayCommand]
    private void BuildIndex()
    {
        if (string.IsNullOrWhiteSpace(IndexFolder))
        {
            Status = "Select a folder";
            return;
        }
        var indexPath = System.IO.Path.Combine(IndexFolder, "index.json");
        Status = "Building...";
        AdvancedIndexer.BuildIndex(IndexFolder, indexPath);
        Status = $"Index built at {indexPath}";
    }

    [RelayCommand]
    private void Search()
    {
        Results.Clear();
        var indexPath = System.IO.Path.Combine(IndexFolder, "index.json");
        var opts = new SearchOptions
        {
            CaseSensitive = CaseSensitive,
            UseFuzzy = UseFuzzy,
            UseAnd = UseAnd,
            ContextLines = ContextLines
        };
        foreach (var result in AdvancedIndexer.Search(indexPath, Query, opts))
        {
            Results.Add(result);
        }
    }

    [RelayCommand]
    private void OpenSelected()
    {
        if (SelectedResult == null)
            return;
        var path = System.IO.Path.Combine(IndexFolder, SelectedResult.File);
        try
        {
            // UseShellExecute is required to open the file with the default application
            Process.Start(new ProcessStartInfo(path) { UseShellExecute = true });
        }
        catch { }
    }

    [RelayCommand]
    private void ParseFile()
    {
        ParsedEntries.Clear();
        if (string.IsNullOrWhiteSpace(ParseFilePath) || !File.Exists(ParseFilePath))
        {
            ParseStatus = "Select a valid file";
            return;
        }
        var text = File.ReadAllText(ParseFilePath);
        List<BaseMapEntry> entries = ParseFilePath.EndsWith(".json", StringComparison.OrdinalIgnoreCase)
            ? new AmandamapJsonParser().Parse(text)
            : new AmandamapParser().Parse(text);

        foreach (var e in entries) ParsedEntries.Add(e);
        ParseStatus = $"Parsed {entries.Count} entries";
    }

    [RelayCommand]
    private void ExportSummary()
    {
        if (ParsedEntries.Count == 0)
        {
            ParseStatus = "Nothing to export";
            return;
        }
        var path = Path.ChangeExtension(ParseFilePath, ".summary.md");
        var exporter = new MarkdownExporter();
        File.WriteAllText(path, exporter.Export(ParsedEntries.ToList()));
        ParseStatus = $"Summary saved to {path}";
    }

<<<<<<< HEAD
    partial void OnSelectedResultChanged(SearchResult? value)
    {
        if (value == null)
        {
            SelectedFile = string.Empty;
        }
        else
        {
            SelectedFile = Path.Combine(IndexFolder, value.File);
        }
=======
    [RelayCommand]
    private void LoadDocument()
    {
        Pages.Clear();
        _reader.Load(DocumentPath);
        foreach (var p in _reader.Pages) Pages.Add(p);
    private async Task LoadBook()
    {
        if (string.IsNullOrWhiteSpace(BookFile) || !File.Exists(BookFile))
        {
            BookContent = "Select a valid book file";
            return;
        }
        BookContent = await File.ReadAllTextAsync(BookFile);
    }

    [RelayCommand]
    private void LaunchLegacyTool()
    {
        try
        {
            var psi = new ProcessStartInfo
            {
                FileName = "python",
                Arguments = "gpt_export_index_tool.py",
                UseShellExecute = false
            };
            Process.Start(psi);
        }
        catch { }
>>>>>>> 2654bbf4
    }
}<|MERGE_RESOLUTION|>--- conflicted
+++ resolved
@@ -142,7 +142,6 @@
         ParseStatus = $"Summary saved to {path}";
     }
 
-<<<<<<< HEAD
     partial void OnSelectedResultChanged(SearchResult? value)
     {
         if (value == null)
@@ -153,7 +152,6 @@
         {
             SelectedFile = Path.Combine(IndexFolder, value.File);
         }
-=======
     [RelayCommand]
     private void LoadDocument()
     {
@@ -184,6 +182,5 @@
             Process.Start(psi);
         }
         catch { }
->>>>>>> 2654bbf4
     }
 }