--- conflicted
+++ resolved
@@ -17,10 +17,7 @@
     <PackageReference Include="DocumentFormat.OpenXml" Version="3.3.0" />
     <PackageReference Include="PdfiumViewer" Version="2.13.0" />
     <PackageReference Include="VersFx.Formats.Text.Epub" Version="1.0.2" />
-<<<<<<< HEAD
-=======
     <PackageReference Include="Docnet.Core" Version="2.3.0" />
->>>>>>> 4a9b30be
   </ItemGroup>
   <ItemGroup>
     <ProjectReference Include="..\CodexEngine\CodexEngine.csproj" />
