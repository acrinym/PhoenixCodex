--- conflicted
+++ resolved
@@ -2,11 +2,7 @@
              xmlns:x="http://schemas.microsoft.com/winfx/2006/xaml"
              xmlns:d="https://github.com/avaloniaui"
              xmlns:vm="clr-namespace:GPTExporterIndexerAvalonia.ViewModels"
-<<<<<<< HEAD
-             xmlns:wv="clr-namespace:Avalonia.WebView;assembly=Avalonia.WebView"
-=======
              xmlns:wv="clr-namespace:Avalonia.WebView;assembly=WebView.Avalonia"
->>>>>>> 89117fa8
              x:Class="GPTExporterIndexerAvalonia.Views.RitualBuilderView"
              DataContext="{Binding RitualBuilderViewModel}">
     <Design.DataContext>
@@ -15,7 +11,6 @@
     <Grid>
         <wv:WebView Url="avares://GPTExporterIndexerAvalonia/WebAssets/ritual-builder.html" Name="Builder" />
         <Button Content="Save" HorizontalAlignment="Right" VerticalAlignment="Bottom" Margin="10" Command="{Binding SaveCommand}" />
-        <!-- Display any initialization error -->
         <TextBlock Text="{Binding ErrorMessage}" Background="#AA000000" Foreground="White"
                    HorizontalAlignment="Center" VerticalAlignment="Center"
                    TextWrapping="Wrap" Padding="10"
