--- conflicted
+++ resolved
@@ -3,12 +3,9 @@
         xmlns:d="http://schemas.microsoft.com/avaloniaui"
         xmlns:mc="http://schemas.openxmlformats.org/markup-compatibility/2006"
         xmlns:vm="clr-namespace:GPTExporterIndexerAvalonia.ViewModels"
-<<<<<<< HEAD
-=======
         xmlns:views="clr-namespace:GPTExporterIndexerAvalonia.Views"
         xmlns:yaml="clr-namespace:GPTExporterIndexerAvalonia.Views.Yaml"
         xmlns:loc="clr-namespace:GPTExporterIndexerAvalonia"
->>>>>>> d57d545e
         mc:Ignorable="d"
         x:Class="GPTExporterIndexerAvalonia.Views.MainWindow"
         Width="1200" Height="800"
@@ -21,15 +18,6 @@
               The ViewLocator (defined in App.axaml) will automatically find the correct
               View for each ViewModel in the collection.
             -->
-<<<<<<< HEAD
-            <TabControl ItemsSource="{Binding Tabs}" SelectedItem="{Binding SelectedTab}">
-                <TabControl.ItemTemplate>
-                    <DataTemplate>
-                        <!-- The header for each tab is bound to the Header property of the ViewModel -->
-                        <TextBlock Text="{Binding Header}" />
-                    </DataTemplate>
-                </TabControl.ItemTemplate>
-=======
             <TabControl>
                 <TabControl.DataTemplates>
                     <loc:ViewLocator/>
@@ -58,7 +46,6 @@
                  <TabItem Header="Ritual Builder">
                     <views:RitualBuilderView/>
                 </TabItem>
->>>>>>> d57d545e
             </TabControl>
         </Border>
     </DockPanel>
