--- conflicted
+++ resolved
@@ -14,7 +14,7 @@
     </Design.DataContext>
     <Window.DataContext>
         <vm:MainWindowViewModel />
-    </Design.DataContext>
+    </Window.DataContext>
 
     <Border Padding="5" BorderThickness="2" BorderBrush="Purple" CornerRadius="8">
         <TabControl xmlns:controls="clr-namespace:GPTExporterIndexerAvalonia.Views.Controls">
@@ -40,76 +40,6 @@
 
                     <Button Content="Search" Command="{Binding SearchCommand}" />
 
-<<<<<<< HEAD
-    <Border Padding="5" BorderThickness="2" BorderBrush="Purple" CornerRadius="8">
-    <TabControl xmlns:controls="clr-namespace:GPTExporterIndexerAvalonia.Views.Controls">
-        <TabItem Header="Index">
-            <StackPanel Margin="10" Spacing="5">
-                <TextBlock Text="Folder:" />
-                <TextBox Text="{Binding IndexFolder, UpdateSourceTrigger=PropertyChanged}" />
-                <Button Content="Build Index" Command="{Binding BuildIndexCommand}" />
-                <TextBlock Text="{Binding Status}" />
-            </StackPanel>
-        </TabItem>
-        <TabItem Header="Search">
-            <StackPanel Margin="10" Spacing="5">
-                <TextBox Text="{Binding Query, UpdateSourceTrigger=PropertyChanged}" />
-
-                <StackPanel Orientation="Horizontal" Spacing="5">
-                    <CheckBox Content="Case" IsChecked="{Binding CaseSensitive}" />
-                    <CheckBox Content="Fuzzy" IsChecked="{Binding UseFuzzy}" />
-                    <CheckBox Content="AND" IsChecked="{Binding UseAnd}" />
-                    <TextBlock Text="Context" Margin="0,0,2,0" VerticalAlignment="Center" />
-                    <NumericUpDown Width="40" Minimum="0" Maximum="5" Value="{Binding ContextLines}" />
-                </StackPanel>
-
-                <Button Content="Search" Command="{Binding SearchCommand}" />
-
-                <ListBox Items="{Binding Results}" SelectedItem="{Binding SelectedResult}">
-                    <ListBox.ItemTemplate>
-                        <DataTemplate>
-                            <StackPanel>
-                                <TextBlock Text="{Binding File}" FontWeight="Bold" />
-                                <ItemsControl Items="{Binding Snippets}">
-                                    <ItemsControl.ItemTemplate>
-                                        <DataTemplate>
-                                            <TextBlock Text="{Binding}" TextWrapping="Wrap" />
-                                        </DataTemplate>
-                                    </ItemsControl.ItemTemplate>
-                                </ItemsControl>
-                            </StackPanel>
-                        </DataTemplate>
-                    </ListBox.ItemTemplate>
-                </ListBox>
-                <controls:BookViewer FilePath="{Binding SelectedFile}" Height="200" Margin="0,5"/>
-                <Button Content="Open" Command="{Binding OpenSelectedCommand}" />
-            </StackPanel>
-        </TabItem>
-        <TabItem Header="Parse">
-            <StackPanel Margin="10" Spacing="5">
-                <TextBlock Text="File" />
-                <TextBox Text="{Binding ParseFilePath, UpdateSourceTrigger=PropertyChanged}" />
-                <Button Content="Parse" Command="{Binding ParseFileCommand}" />
-                <ListBox Items="{Binding ParsedEntries}">
-                    <ListBox.ItemTemplate>
-                        <DataTemplate>
-                            <TextBlock Text="{Binding Title}" />
-                        </DataTemplate>
-                    </ListBox.ItemTemplate>
-                </ListBox>
-                <Button Content="Export Summary" Command="{Binding ExportSummaryCommand}" />
-                <TextBlock Text="{Binding ParseStatus}" />
-            </StackPanel>
-        </TabItem>
-        <TabItem Header="Viewer">
-            <StackPanel Margin="10" Spacing="5">
-                <TextBlock Text="Document" />
-                <TextBox Text="{Binding DocumentPath, UpdateSourceTrigger=PropertyChanged}" />
-                <Button Content="Load" Command="{Binding LoadDocumentCommand}" />
-                <ScrollViewer Height="300">
-                    <ItemsControl Items="{Binding Pages}">
-                        <ItemsControl.ItemTemplate>
-=======
                     <ListBox Items="{Binding Results}" SelectedItem="{Binding SelectedResult}">
                         <ListBox.ItemTemplate>
                             <DataTemplate>
@@ -137,51 +67,9 @@
                     <Button Content="Parse" Command="{Binding ParseFileCommand}" />
                     <ListBox Items="{Binding ParsedEntries}">
                         <ListBox.ItemTemplate>
->>>>>>> 860563d9
                             <DataTemplate>
                                 <TextBlock Text="{Binding Title}" />
                             </DataTemplate>
-<<<<<<< HEAD
-                        </ItemsControl.ItemTemplate>
-                    </ItemsControl>
-                </ScrollViewer>
-            </StackPanel>
-        </TabItem>
-        <TabItem Header="Book Reader">
-            <StackPanel Margin="10" Spacing="5">
-                <TextBlock Text="Book File" />
-                <TextBox Text="{Binding BookFile, UpdateSourceTrigger=PropertyChanged}" />
-                <Button Content="Load" Command="{Binding LoadBookCommand}" />
-                <ScrollViewer Height="200">
-                    <TextBlock Text="{Binding BookContent}" TextWrapping="Wrap" />
-                </ScrollViewer>
-            </StackPanel>
-        </TabItem>
-        <TabItem Header="Legacy Tool">
-            <StackPanel Margin="10" Spacing="5">
-                <Button Content="Launch" Command="{Binding LaunchLegacyToolCommand}" />
-            </StackPanel>
-        </TabItem>
-        <TabItem Header="Ritual Builder">
-            <views:RitualBuilderView />
-        </TabItem>
-        <TabItem Header="Grimoire">
-            <views:GrimoireManagerView />
-        </TabItem>
-        <TabItem Header="Timeline">
-            <views:TimelineView />
-        </TabItem>
-        <TabItem Header="AmandaMap">
-            <views:AmandaMapView />
-        </TabItem>
-        <TabItem Header="TagMap">
-            <views:TagMapView />
-        </TabItem>
-        <TabItem Header="Chat Logs">
-            <views:ChatLogView />
-        </TabItem>
-    </TabControl>
-=======
                         </ListBox.ItemTemplate>
                     </ListBox>
                     <Button Content="Export Summary" Command="{Binding ExportSummaryCommand}" />
@@ -231,10 +119,12 @@
             <TabItem Header="AmandaMap">
                 <views:AmandaMapView />
             </TabItem>
+            <TabItem Header="TagMap">
+                <views:TagMapView />
+            </TabItem>
             <TabItem Header="Chat Logs">
                 <views:ChatLogView />
             </TabItem>
         </TabControl>
->>>>>>> 860563d9
     </Border>
 </Window>