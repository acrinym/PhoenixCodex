using Avalonia.Controls;
using Avalonia.Markup.Xaml;
using Avalonia.Interactivity;
using GPTExporterIndexerAvalonia.ViewModels;

// Note: Unused 'using' statements have been removed.

namespace GPTExporterIndexerAvalonia.Views;
public partial class TagMapView : UserControl
{
    public TagMapView()
    {
        InitializeComponent();
    }

    private void InitializeComponent()
    {
        AvaloniaXamlLoader.Load(this);
    }

<<<<<<< HEAD
    private async void OnBrowse(object? sender, RoutedEventArgs e)
    {
        var dlg = new OpenFileDialog();
        dlg.Filters.Add(new FileDialogFilter { Name = "TagMap", Extensions = { "csv", "xlsx" } });
        var window = this.GetVisualRoot() as Window;
        var result = await dlg.ShowAsync(window);
        if (result?.Length > 0 && DataContext is TagMapViewModel vm)
        {
            vm.FilePath = result[0];
            vm.LoadCommand.Execute(null);
        }
    }
}
=======
    // The entire "OnBrowse" method has been removed from this file.
}
>>>>>>> 78fa309d
<|MERGE_RESOLUTION|>--- conflicted
+++ resolved
@@ -1,9 +1,5 @@
 using Avalonia.Controls;
 using Avalonia.Markup.Xaml;
-using Avalonia.Interactivity;
-using GPTExporterIndexerAvalonia.ViewModels;
-
-// Note: Unused 'using' statements have been removed.
 
 namespace GPTExporterIndexerAvalonia.Views;
 public partial class TagMapView : UserControl
@@ -17,22 +13,7 @@
     {
         AvaloniaXamlLoader.Load(this);
     }
-
-<<<<<<< HEAD
-    private async void OnBrowse(object? sender, RoutedEventArgs e)
-    {
-        var dlg = new OpenFileDialog();
-        dlg.Filters.Add(new FileDialogFilter { Name = "TagMap", Extensions = { "csv", "xlsx" } });
-        var window = this.GetVisualRoot() as Window;
-        var result = await dlg.ShowAsync(window);
-        if (result?.Length > 0 && DataContext is TagMapViewModel vm)
-        {
-            vm.FilePath = result[0];
-            vm.LoadCommand.Execute(null);
-        }
-    }
-}
-=======
-    // The entire "OnBrowse" method has been removed from this file.
-}
->>>>>>> 78fa309d
+    
+    // The entire "OnBrowse" method has been removed from this file 
+    // as its logic was moved to the TagMapViewModel's "BrowseAndLoadCommand".
+}