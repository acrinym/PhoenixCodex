--- conflicted
+++ resolved
@@ -12,13 +12,8 @@
     
     <StackPanel Margin="10" Spacing="5">
         <StackPanel Orientation="Horizontal" Spacing="5">
-<<<<<<< HEAD
-            <TextBox Width="200" Watermark="TagMap File" Text="{Binding FilePath, UpdateSourceTrigger=PropertyChanged}" />
-            <Button Content="Browse" Click="OnBrowse" />
-=======
             <TextBox Width="200" Watermark="TagMap File" Text="{Binding FilePath}" />
             <Button Content="Browse" Command="{Binding BrowseAndLoadCommand}" />
->>>>>>> 78fa309d
             <Button Content="Load" Command="{Binding LoadCommand}" />
             <Button Content="Save" Command="{Binding SaveCommand}" />
             <Button Content="Add Doc" Command="{Binding AddDocumentCommand}" />
@@ -53,14 +48,14 @@
                                             
                                             <StackPanel Spacing="3">
                                                 <Button Content="Preview Snippet"
-                                                          Command="{Binding DataContext.PreviewEntryCommand, RelativeSource={RelativeSource AncestorType=TabControl}}"
-                                                          CommandParameter="{Binding}" />
+                                                        Command="{Binding DataContext.PreviewEntryCommand, RelativeSource={RelativeSource AncestorType=TabControl}}"
+                                                        CommandParameter="{Binding}" />
                                                 <Button Content="Open in Editor"
-                                                          Command="{Binding DataContext.OpenEntryInEditorCommand, RelativeSource={RelativeSource AncestorType=TabControl}}"
-                                                          CommandParameter="{Binding}" />
+                                                        Command="{Binding DataContext.OpenEntryInEditorCommand, RelativeSource={RelativeSource AncestorType=TabControl}}"
+                                                        CommandParameter="{Binding}" />
                                             </StackPanel>
                                         </StackPanel>
-                                        </Border>
+                                    </Border>
                                 </DataTemplate>
                             </ItemsControl.ItemTemplate>
                         </ItemsControl>
