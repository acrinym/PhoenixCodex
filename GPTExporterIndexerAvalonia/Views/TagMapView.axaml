<UserControl xmlns="https://github.com/avaloniaui"
             xmlns:x="http://schemas.microsoft.com/winfx/2006/xaml"
             xmlns:vm="clr-namespace:GPTExporterIndexerAvalonia.ViewModels"
             xmlns:conv="clr-namespace:GPTExporterIndexerAvalonia.Converters"
             x:Class="GPTExporterIndexerAvalonia.Views.TagMapView">
    <UserControl.Resources>
        <conv:DocEntryConverter x:Key="DocEntryConv" />
    </UserControl.Resources>
    <Design.DataContext>
        <vm:TagMapViewModel />
    </Design.DataContext>
    <StackPanel Margin="10" Spacing="5">
        <StackPanel Orientation="Horizontal" Spacing="5">
            <TextBox Width="200" Watermark="TagMap File" Text="{Binding FilePath, UpdateSourceTrigger=PropertyChanged}" />
            <Button Content="Browse" Click="OnBrowse" />
            <Button Content="Load" Command="{Binding LoadCommand}" />
            <Button Content="Save" Command="{Binding SaveCommand}" />
            <Button Content="Add Doc" Command="{Binding AddDocumentCommand}" />
        </StackPanel>
        <StackPanel Orientation="Horizontal" Spacing="5">
            <TextBox Width="150" Watermark="Document Filter" Text="{Binding DocumentFilter, UpdateSourceTrigger=PropertyChanged}" />
            <TextBox Width="150" Watermark="Category Filter" Text="{Binding CategoryFilter, UpdateSourceTrigger=PropertyChanged}" />
        </StackPanel>
        <TabControl ItemsSource="{Binding FilteredDocuments}">
            <TabControl.ItemTemplate>
                <DataTemplate>
                    <TextBlock Text="{Binding Name}" />
                </DataTemplate>
            </TabControl.ItemTemplate>
            <TabControl.ContentTemplate>
                <DataTemplate>
                    <StackPanel Spacing="5" Margin="5">
                        <Button Content="Add Tag" Command="{Binding DataContext.AddEntryCommand, RelativeSource={RelativeSource AncestorType=TabControl}}" CommandParameter="{Binding}" />
                        <ItemsControl ItemsSource="{Binding FilteredEntries}">
                            <ItemsControl.ItemTemplate>
                                <DataTemplate>
                                    <Border BorderBrush="Violet" BorderThickness="1" Padding="2" Margin="2">
<<<<<<< HEAD
                                        <StackPanel>
                                            <TextBox Text="{Binding Category, UpdateSourceTrigger=PropertyChanged}" />
                                            <TextBox Text="{Binding Preview, UpdateSourceTrigger=PropertyChanged}" />
                                            <Button Content="Open">
                                                <Button.Command>
                                                    <Binding Path="DataContext.OpenEntryCommand" RelativeSource="{RelativeSource AncestorType=TabControl}" />
                                                </Button.Command>
                                                <Button.CommandParameter>
                                                    <MultiBinding Converter="{StaticResource DocEntryConv}">
                                                        <Binding Path="DataContext" RelativeSource="{RelativeSource AncestorType=TabItem}" />
                                                        <Binding />
                                                    </MultiBinding>
                                                </Button.CommandParameter>
                                            </Button>
=======
                                        <StackPanel Orientation="Horizontal" Spacing="5">
                                            <StackPanel>
                                                <TextBox Width="120" Text="{Binding Category, UpdateSourceTrigger=PropertyChanged}" />
                                                <TextBox Width="200" Text="{Binding Preview, UpdateSourceTrigger=PropertyChanged}" />
                                            </StackPanel>
                                            <TextBox Width="50" Text="{Binding Line, UpdateSourceTrigger=PropertyChanged}" />
                                            <Button Content="Open"
                                                    Command="{Binding DataContext.OpenEntryCommand, RelativeSource={RelativeSource AncestorType=TabControl}}"
                                                    CommandParameter="{Binding}" />
>>>>>>> 66f09940
                                        </StackPanel>
                                    </Border>
                                </DataTemplate>
                            </ItemsControl.ItemTemplate>
                        </ItemsControl>
                        <TextBox Text="{Binding DataContext.SelectedSnippet, RelativeSource={RelativeSource AncestorType=TabControl}}"
                                 IsReadOnly="True" AcceptsReturn="True" Height="120" TextWrapping="Wrap" />
                    </StackPanel>
                </DataTemplate>
            </TabControl.ContentTemplate>
        </TabControl>
    </StackPanel>
</UserControl>
<|MERGE_RESOLUTION|>--- conflicted
+++ resolved
@@ -1,14 +1,14 @@
 <UserControl xmlns="https://github.com/avaloniaui"
              xmlns:x="http://schemas.microsoft.com/winfx/2006/xaml"
              xmlns:vm="clr-namespace:GPTExporterIndexerAvalonia.ViewModels"
-             xmlns:conv="clr-namespace:GPTExporterIndexerAvalonia.Converters"
              x:Class="GPTExporterIndexerAvalonia.Views.TagMapView">
     <UserControl.Resources>
-        <conv:DocEntryConverter x:Key="DocEntryConv" />
     </UserControl.Resources>
+    
     <Design.DataContext>
         <vm:TagMapViewModel />
     </Design.DataContext>
+    
     <StackPanel Margin="10" Spacing="5">
         <StackPanel Orientation="Horizontal" Spacing="5">
             <TextBox Width="200" Watermark="TagMap File" Text="{Binding FilePath, UpdateSourceTrigger=PropertyChanged}" />
@@ -17,10 +17,12 @@
             <Button Content="Save" Command="{Binding SaveCommand}" />
             <Button Content="Add Doc" Command="{Binding AddDocumentCommand}" />
         </StackPanel>
+
         <StackPanel Orientation="Horizontal" Spacing="5">
             <TextBox Width="150" Watermark="Document Filter" Text="{Binding DocumentFilter, UpdateSourceTrigger=PropertyChanged}" />
             <TextBox Width="150" Watermark="Category Filter" Text="{Binding CategoryFilter, UpdateSourceTrigger=PropertyChanged}" />
         </StackPanel>
+
         <TabControl ItemsSource="{Binding FilteredDocuments}">
             <TabControl.ItemTemplate>
                 <DataTemplate>
@@ -31,46 +33,42 @@
                 <DataTemplate>
                     <StackPanel Spacing="5" Margin="5">
                         <Button Content="Add Tag" Command="{Binding DataContext.AddEntryCommand, RelativeSource={RelativeSource AncestorType=TabControl}}" CommandParameter="{Binding}" />
+                        
                         <ItemsControl ItemsSource="{Binding FilteredEntries}">
                             <ItemsControl.ItemTemplate>
                                 <DataTemplate>
-                                    <Border BorderBrush="Violet" BorderThickness="1" Padding="2" Margin="2">
-<<<<<<< HEAD
-                                        <StackPanel>
-                                            <TextBox Text="{Binding Category, UpdateSourceTrigger=PropertyChanged}" />
-                                            <TextBox Text="{Binding Preview, UpdateSourceTrigger=PropertyChanged}" />
-                                            <Button Content="Open">
-                                                <Button.Command>
-                                                    <Binding Path="DataContext.OpenEntryCommand" RelativeSource="{RelativeSource AncestorType=TabControl}" />
-                                                </Button.Command>
-                                                <Button.CommandParameter>
-                                                    <MultiBinding Converter="{StaticResource DocEntryConv}">
-                                                        <Binding Path="DataContext" RelativeSource="{RelativeSource AncestorType=TabItem}" />
-                                                        <Binding />
-                                                    </MultiBinding>
-                                                </Button.CommandParameter>
-                                            </Button>
-=======
+                                    <Border BorderBrush="DarkCyan" BorderThickness="1" Padding="5" Margin="2">
                                         <StackPanel Orientation="Horizontal" Spacing="5">
-                                            <StackPanel>
-                                                <TextBox Width="120" Text="{Binding Category, UpdateSourceTrigger=PropertyChanged}" />
-                                                <TextBox Width="200" Text="{Binding Preview, UpdateSourceTrigger=PropertyChanged}" />
+                                            <StackPanel Spacing="3">
+                                                <TextBox Width="150" Text="{Binding Category, UpdateSourceTrigger=PropertyChanged}" Watermark="Category"/>
+                                                <TextBox Width="200" Text="{Binding Preview, UpdateSourceTrigger=PropertyChanged}" Watermark="Preview Text"/>
                                             </StackPanel>
-                                            <TextBox Width="50" Text="{Binding Line, UpdateSourceTrigger=PropertyChanged}" />
-                                            <Button Content="Open"
-                                                    Command="{Binding DataContext.OpenEntryCommand, RelativeSource={RelativeSource AncestorType=TabControl}}"
-                                                    CommandParameter="{Binding}" />
->>>>>>> 66f09940
+                                            <TextBox Width="50" Text="{Binding Line, UpdateSourceTrigger=PropertyChanged}" Watermark="Line"/>
+                                            
+                                            <StackPanel Spacing="3">
+                                                <Button Content="Preview Snippet"
+                                                        Command="{Binding DataContext.PreviewEntryCommand, RelativeSource={RelativeSource AncestorType=TabControl}}"
+                                                        CommandParameter="{Binding}" />
+                                                <Button Content="Open in Editor"
+                                                        Command="{Binding DataContext.OpenEntryInEditorCommand, RelativeSource={RelativeSource AncestorType=TabControl}}"
+                                                        CommandParameter="{Binding}" />
+                                            </StackPanel>
                                         </StackPanel>
-                                    </Border>
+                                        </Border>
                                 </DataTemplate>
                             </ItemsControl.ItemTemplate>
                         </ItemsControl>
+
+                        <TextBlock Text="Snippet Preview:" Margin="0,10,0,0" FontWeight="Bold"/>
                         <TextBox Text="{Binding DataContext.SelectedSnippet, RelativeSource={RelativeSource AncestorType=TabControl}}"
-                                 IsReadOnly="True" AcceptsReturn="True" Height="120" TextWrapping="Wrap" />
+                                 IsReadOnly="True" 
+                                 AcceptsReturn="True" 
+                                 Height="120" 
+                                 TextWrapping="Wrap" 
+                                 FontFamily="Cascadia Mono,Consolas,Menlo,monospace"/>
                     </StackPanel>
                 </DataTemplate>
             </TabControl.ContentTemplate>
         </TabControl>
     </StackPanel>
-</UserControl>
+</UserControl>