using Avalonia;
using Avalonia.Controls;
using Avalonia.Markup.Xaml;
using GPTExporterIndexerAvalonia.Reading;
using DocumentFormat.OpenXml.Packaging;
using DocumentFormat.OpenXml.Wordprocessing;
using System.IO;
using VersOne.Epub;
using TheArtOfDev.HtmlRenderer.Avalonia;
using Avalonia.Media;
using System.Linq;

namespace GPTExporterIndexerAvalonia.Views.Controls;

public partial class BookViewer : UserControl
{
    public static readonly StyledProperty<string?> FilePathProperty =
        AvaloniaProperty.Register<BookViewer, string?>(nameof(FilePath));

    public string? FilePath
    {
        get => GetValue(FilePathProperty);
        set => SetValue(FilePathProperty, value);
    }

    private ContentControl? _content;

    public BookViewer()
    {
        InitializeComponent();
        _content = this.FindControl<ContentControl>("PART_Content")!;
        this.GetObservable(FilePathProperty).Subscribe(LoadFile);
    }

    private void InitializeComponent()
    {
        AvaloniaXamlLoader.Load(this);
    }

    private void LoadFile(string? path)
    {
        if (string.IsNullOrEmpty(path) || !File.Exists(path))
        {
            _content.Content = null;
            return;
        }

        var ext = Path.GetExtension(path).ToLowerInvariant();
        if (ext == ".pdf")
        {
            var reader = new BookReader();
            reader.Load(path);
            var panel = new StackPanel();
            foreach (var bmp in reader.Pages)
            {
                panel.Children.Add(new Image
                {
                    Source = bmp,
                    Stretch = Stretch.Uniform,
                    Margin = new Thickness(0, 5)
                });
            }
            _content.Content = new ScrollViewer { Content = panel };
        }
        else if (ext == ".docx")
        {
            using var doc = WordprocessingDocument.Open(path, false);
            var text = doc.MainDocumentPart?.Document.Body?.InnerText ?? string.Empty;
            _content.Content = new TextBlock { Text = text, TextWrapping = TextWrapping.Wrap };
        }
        else if (ext == ".epub")
        {
            var book = EpubReader.ReadBook(path);
<<<<<<< HEAD
            // Latest VersOne.Epub exposes Html as a collection with Local/Remote sets
=======
>>>>>>> 4b8639c1
            var firstHtml = book.Content.Html.Local.FirstOrDefault();
            _content.Content = new HtmlControl { Text = firstHtml?.Content ?? string.Empty };
        }
        else
        {
            _content.Content = new TextBlock { Text = $"Unsupported: {ext}" };
        }
    }
}<|MERGE_RESOLUTION|>--- conflicted
+++ resolved
@@ -3,32 +3,44 @@
 using Avalonia.Markup.Xaml;
 using GPTExporterIndexerAvalonia.Reading;
 using DocumentFormat.OpenXml.Packaging;
-using DocumentFormat.OpenXml.Wordprocessing;
 using System.IO;
 using VersOne.Epub;
 using TheArtOfDev.HtmlRenderer.Avalonia;
 using Avalonia.Media;
 using System.Linq;
+using System;
+using System.Text; // Required for StringBuilder
 
 namespace GPTExporterIndexerAvalonia.Views.Controls;
 
+/// <summary>
+/// A versatile UserControl for displaying various document types,
+/// including PDF, DOCX, EPUB, Markdown, and JSON files.
+/// </summary>
 public partial class BookViewer : UserControl
 {
     public static readonly StyledProperty<string?> FilePathProperty =
         AvaloniaProperty.Register<BookViewer, string?>(nameof(FilePath));
 
+    /// <summary>
+    /// Gets or sets the path to the file to be displayed.
+    /// When this property is changed, the control automatically loads and renders the new file.
+    /// </summary>
     public string? FilePath
     {
         get => GetValue(FilePathProperty);
         set => SetValue(FilePathProperty, value);
     }
 
-    private ContentControl? _content;
+    private readonly ContentControl _content;
 
     public BookViewer()
     {
         InitializeComponent();
-        _content = this.FindControl<ContentControl>("PART_Content")!;
+        _content = this.FindControl<ContentControl>("PART_Content") 
+            ?? throw new InvalidOperationException("Could not find PART_Content in the control template.");
+            
+        // Subscribe to changes on the FilePath property to automatically load files.
         this.GetObservable(FilePathProperty).Subscribe(LoadFile);
     }
 
@@ -37,6 +49,9 @@
         AvaloniaXamlLoader.Load(this);
     }
 
+    /// <summary>
+    /// Main dispatcher method that loads a file based on its extension.
+    /// </summary>
     private void LoadFile(string? path)
     {
         if (string.IsNullOrEmpty(path) || !File.Exists(path))
@@ -46,10 +61,28 @@
         }
 
         var ext = Path.GetExtension(path).ToLowerInvariant();
-        if (ext == ".pdf")
+
+        // Using a switch expression for a cleaner dispatch logic.
+        _content.Content = ext switch
+        {
+            ".pdf" => CreatePdfView(path),
+            ".docx" => CreateDocxView(path),
+            ".epub" => CreateEpubView(path),
+            ".md" => CreateTextView(path), // Markdown is treated as plain text for now
+            ".json" => CreateTextView(path, useMonospace: true), // JSON benefits from monospaced font
+            ".mobi" or _ => CreateUnsupportedView(ext), // .mobi is not supported
+        };
+    }
+
+    /// <summary>
+    /// Creates a view for displaying PDF files as a series of images.
+    /// </summary>
+    private Control CreatePdfView(string path)
+    {
+        try
         {
             var reader = new BookReader();
-            reader.Load(path);
+            reader.Load(path); // Assumes this class handles PDF reading
             var panel = new StackPanel();
             foreach (var bmp in reader.Pages)
             {
@@ -60,27 +93,115 @@
                     Margin = new Thickness(0, 5)
                 });
             }
-            _content.Content = new ScrollViewer { Content = panel };
-        }
-        else if (ext == ".docx")
+            return new ScrollViewer { Content = panel };
+        }
+        catch (Exception ex)
+        {
+            return CreateErrorView("PDF", ex);
+        }
+    }
+
+    /// <summary>
+    /// Creates a view for displaying the text content of a .docx file.
+    /// </summary>
+    private Control CreateDocxView(string path)
+    {
+        try
         {
             using var doc = WordprocessingDocument.Open(path, false);
-            var text = doc.MainDocumentPart?.Document.Body?.InnerText ?? string.Empty;
-            _content.Content = new TextBlock { Text = text, TextWrapping = TextWrapping.Wrap };
-        }
-        else if (ext == ".epub")
+            var text = doc.MainDocumentPart?.Document.Body?.InnerText ?? "Could not read document body.";
+            var textBlock = new TextBlock { Text = text, TextWrapping = TextWrapping.Wrap, Margin = new Thickness(5) };
+            return new ScrollViewer { Content = textBlock };
+        }
+        catch (Exception ex)
+        {
+            return CreateErrorView("DOCX", ex);
+        }
+    }
+
+    /// <summary>
+    /// Creates a view for displaying the combined HTML content of an .epub file.
+    /// </summary>
+    private Control CreateEpubView(string path)
+    {
+        try
         {
             var book = EpubReader.ReadBook(path);
-<<<<<<< HEAD
-            // Latest VersOne.Epub exposes Html as a collection with Local/Remote sets
-=======
->>>>>>> 4b8639c1
-            var firstHtml = book.Content.Html.Local.FirstOrDefault();
-            _content.Content = new HtmlControl { Text = firstHtml?.Content ?? string.Empty };
-        }
-        else
-        {
-            _content.Content = new TextBlock { Text = $"Unsupported: {ext}" };
-        }
+            var contentBuilder = new StringBuilder();
+            
+            // Concatenate all local HTML content from the EPUB into one string.
+            foreach (var htmlFile in book.Content.Html.Local)
+            {
+                contentBuilder.AppendLine(htmlFile.Content);
+                contentBuilder.AppendLine("<hr />"); // Add a separator between chapters
+            }
+
+            return new HtmlControl { Text = contentBuilder.ToString() };
+        }
+        catch (Exception ex)
+        {
+            return CreateErrorView("EPUB", ex);
+        }
+    }
+
+    /// <summary>
+    /// Creates a view for displaying plain text files like .md and .json.
+    /// </summary>
+    private Control CreateTextView(string path, bool useMonospace = false)
+    {
+        try
+        {
+            var text = File.ReadAllText(path);
+            var textBox = new TextBox
+            {
+                Text = text,
+                IsReadOnly = true,
+                AcceptsReturn = true,
+                TextWrapping = TextWrapping.Wrap,
+                VerticalScrollBarVisibility = ScrollBarVisibility.Auto,
+                HorizontalScrollBarVisibility = ScrollBarVisibility.Auto
+            };
+
+            if (useMonospace)
+            {
+                textBox.FontFamily = new FontFamily("Cascadia Mono,Consolas,Menlo,monospace");
+            }
+
+            return textBox;
+        }
+        catch (Exception ex)
+        {
+            return CreateErrorView("Text File", ex);
+        }
+    }
+
+    /// <summary>
+    /// Creates a view indicating that the file format is not supported.
+    /// </summary>
+    private Control CreateUnsupportedView(string extension)
+    {
+        // Note: .mobi is a complex binary format requiring specialized libraries to parse.
+        // It is grouped here as unsupported for simplicity.
+        return new TextBlock 
+        { 
+            Text = $"The file format '{extension}' is not supported.", 
+            HorizontalAlignment = Avalonia.Layout.HorizontalAlignment.Center,
+            VerticalAlignment = Avalonia.Layout.VerticalAlignment.Center 
+        };
+    }
+
+    /// <summary>
+    /// Creates a standardized view for displaying file loading errors.
+    /// </summary>
+    private Control CreateErrorView(string format, Exception ex)
+    {
+        return new TextBlock
+        {
+            Text = $"Failed to load {format} file.\n\nError: {ex.Message}",
+            Foreground = new SolidColorBrush(Colors.Red),
+            HorizontalAlignment = Avalonia.Layout.HorizontalAlignment.Center,
+            VerticalAlignment = Avalonia.Layout.VerticalAlignment.Center,
+            TextWrapping = TextWrapping.Wrap
+        };
     }
 }