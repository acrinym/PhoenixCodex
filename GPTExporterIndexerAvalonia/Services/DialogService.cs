--- conflicted
+++ resolved
@@ -64,30 +64,11 @@
     public async Task ShowMessageAsync(string title, string message)
     {
         var mainWindow = GetMainWindow();
-<<<<<<< HEAD
         if (mainWindow is null)
             return;
 
         var msgBox = MessageBox.Avalonia.MessageBoxManager
             .GetMessageBoxStandardWindow(title, message);
         await msgBox.ShowDialog(mainWindow);
-=======
-        if (mainWindow is null) return;
-
-        var dialog = new Window
-        {
-            Title = title,
-            Width = 400,
-            Height = 200,
-            Content = new TextBlock
-            {
-                Text = message,
-                TextWrapping = TextWrapping.Wrap,
-                Margin = new Thickness(20)
-            }
-        };
-
-        await dialog.ShowDialog(mainWindow);
->>>>>>> a2987922
     }
 }