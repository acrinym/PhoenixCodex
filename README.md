--- conflicted
+++ resolved
@@ -32,14 +32,12 @@
 The **TagMap** tab manages tag entries that point back to lines in your source documents.
 Load a `tagmap.json` file to see each referenced document in its own sub-tab. Within a document you can add new tags, edit the *Category* and *Preview* fields, and then save your changes back to JSON.
 Entries store the document name and an optional line number. Use the built-in **Open Document...** command to jump to the referenced file so you can view the surrounding context before editing.
-<<<<<<< HEAD
 
 YAML Interpreter
 ----------------
 The **YAML Interpreter** tab lets you load `.yaml` files and inspect their keys and values in a nested tree view.
 Enter a file path, click **Load**, and the entries will be parsed using **YamlDotNet** so you can browse ritual templates directly inside the app.
-=======
->>>>>>> 1402f120
+
 Building the Application
 Install the .NET 8 SDK on your system. On Ubuntu, you can do this with the following commands:
 
