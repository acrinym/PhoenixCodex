# PhoenixCodex
The Phoenix Codex  - AmandaMap sorter, indexer, Visualizer.

## GPTExporterIndexerAvalonia

This repository includes a simple Avalonia application written in C#. It can
build a token-based search index for `.txt`, `.json` and `.md` files and search
<<<<<<< HEAD
the resulting index with basic context snippets. The UI now exposes additional
search options such as case sensitivity, fuzzy matching and AND/OR logic. You
can also open any matching file directly from the results list.

### Building

Install the .NET 8 SDK on your system. On Ubuntu:

```bash
sudo apt-get update
sudo apt-get install -y dotnet-sdk-8.0
```

Then build the Avalonia project:

```bash
dotnet build GPTExporterIndexerAvalonia/GPTExporterIndexerAvalonia.csproj -c Release
```

### Web assets

The `WebAssets` folder contains a small `index.html` that loads `three.js` from a CDN.
This is a placeholder for future visualisation features.
=======
the resulting index with basic context snippets.
>>>>>>> aa81b09e
<|MERGE_RESOLUTION|>--- conflicted
+++ resolved
@@ -1,34 +1,25 @@
-# PhoenixCodex
-The Phoenix Codex  - AmandaMap sorter, indexer, Visualizer.
+PhoenixCodex
+The Phoenix Codex  - AmandaMap sorter, indexer, Visualizer.
 
-## GPTExporterIndexerAvalonia
-
+GPTExporterIndexerAvalonia
 This repository includes a simple Avalonia application written in C#. It can
-build a token-based search index for `.txt`, `.json` and `.md` files and search
-<<<<<<< HEAD
+build a token-based search index for .txt, .json and .md files and search
 the resulting index with basic context snippets. The UI now exposes additional
 search options such as case sensitivity, fuzzy matching and AND/OR logic. You
 can also open any matching file directly from the results list.
 
-### Building
-
+Building
 Install the .NET 8 SDK on your system. On Ubuntu:
 
-```bash
+Bash
+
 sudo apt-get update
 sudo apt-get install -y dotnet-sdk-8.0
-```
-
 Then build the Avalonia project:
 
-```bash
+Bash
+
 dotnet build GPTExporterIndexerAvalonia/GPTExporterIndexerAvalonia.csproj -c Release
-```
-
-### Web assets
-
-The `WebAssets` folder contains a small `index.html` that loads `three.js` from a CDN.
-This is a placeholder for future visualisation features.
-=======
-the resulting index with basic context snippets.
->>>>>>> aa81b09e
+Web assets
+The WebAssets folder contains a small index.html that loads three.js from a CDN.
+This is a placeholder for future visualisation features.