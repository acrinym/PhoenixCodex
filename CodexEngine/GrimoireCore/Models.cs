using CommunityToolkit.Mvvm.ComponentModel;

namespace CodexEngine.GrimoireCore.Models;

public partial class Ritual : ObservableObject
{
    public required string ID { get; set; }

    [ObservableProperty]
    private string _title = string.Empty;

    [ObservableProperty]
    private DateTime _dateTime;

    public string[] Tags { get; set; } = Array.Empty<string>();
    public string[] Steps { get; set; } = Array.Empty<string>();
    public string[] Ingredients { get; set; } = Array.Empty<string>();
    public required string Content { get; set; }

    public string? Purpose { get; set; }

    public string? Outcome { get; set; }

    public Ritual() { }
}

public class Ingredient
{
    public required string Name { get; set; }
    public required string Category { get; set; }
    public string[] Uses { get; set; } = Array.Empty<string>();
    public string? Notes { get; set; }
}

public class Servitor
{
<<<<<<< HEAD
    public class Ritual
    {
        public required string ID { get; set; }
        public required string Title { get; set; }
        public DateTime DateTime { get; set; }
        public string[] Tags { get; set; } = Array.Empty<string>();
        public string[] Steps { get; set; } = Array.Empty<string>();
        public string[] Ingredients { get; set; } = Array.Empty<string>();
        public required string Content { get; set; }
        
        // This property was missing
        public string? Purpose { get; set; }
        
        // This property was added correctly in the last step
        public string? Outcome { get; set; }
    }

    public class Ingredient
    {
        public required string Name { get; set; }
        public required string Category { get; set; }
        public string[] Uses { get; set; } = Array.Empty<string>();
        public string? Notes { get; set; }
    }

    public class Servitor
    {
        public required string Name { get; set; }
        public required string Purpose { get; set; }
        public required string VisualDescription { get; set; }
        public DateTime AnchorDate { get; set; }
    }

    public class Spirit
    {
        public required string Name { get; set; }
        public required string Purpose { get; set; }
        public string? Domain { get; set; }
        public string? Description { get; set; }
    }
=======
    public required string Name { get; set; }
    public required string Purpose { get; set; }
    public required string VisualDescription { get; set; }
    public DateTime AnchorDate { get; set; }
>>>>>>> c035c9f2
}<|MERGE_RESOLUTION|>--- conflicted
+++ resolved
@@ -34,51 +34,16 @@
 
 public class Servitor
 {
-<<<<<<< HEAD
-    public class Ritual
-    {
-        public required string ID { get; set; }
-        public required string Title { get; set; }
-        public DateTime DateTime { get; set; }
-        public string[] Tags { get; set; } = Array.Empty<string>();
-        public string[] Steps { get; set; } = Array.Empty<string>();
-        public string[] Ingredients { get; set; } = Array.Empty<string>();
-        public required string Content { get; set; }
-        
-        // This property was missing
-        public string? Purpose { get; set; }
-        
-        // This property was added correctly in the last step
-        public string? Outcome { get; set; }
-    }
-
-    public class Ingredient
-    {
-        public required string Name { get; set; }
-        public required string Category { get; set; }
-        public string[] Uses { get; set; } = Array.Empty<string>();
-        public string? Notes { get; set; }
-    }
-
-    public class Servitor
-    {
-        public required string Name { get; set; }
-        public required string Purpose { get; set; }
-        public required string VisualDescription { get; set; }
-        public DateTime AnchorDate { get; set; }
-    }
-
-    public class Spirit
-    {
-        public required string Name { get; set; }
-        public required string Purpose { get; set; }
-        public string? Domain { get; set; }
-        public string? Description { get; set; }
-    }
-=======
     public required string Name { get; set; }
     public required string Purpose { get; set; }
     public required string VisualDescription { get; set; }
     public DateTime AnchorDate { get; set; }
->>>>>>> c035c9f2
+}
+
+public class Spirit
+{
+    public required string Name { get; set; }
+    public required string Purpose { get; set; }
+    public string? Domain { get; set; }
+    public string? Description { get; set; }
 }