--- conflicted
+++ resolved
@@ -1057,7 +1057,6 @@
     def extract_whisper_entries(self, text: str) -> List[str]:
         return [m.group(1).strip() for m in _WHISPER_RE.finditer(text)]
     
-<<<<<<< HEAD
     def process_files_streaming(
         self,
         file_paths: List[Path],
@@ -1073,12 +1072,6 @@
 
         # Track counts for final reporting
         entry_counts: Dict[str, int] = defaultdict(int)
-=======
-    def process_files_streaming(self, file_paths: List[Path]) -> Tuple[List[DatasetEntry], List[DatasetEntry]]:
-        """Process files sequentially and free memory after each file."""
-        amandamap_entries: List[DatasetEntry] = []
-        phoenix_entries: List[DatasetEntry] = []
->>>>>>> 66b564dc
 
         for file_path in file_paths:
             should_process, reason = self.should_process_file(file_path)
@@ -1095,18 +1088,14 @@
                 processing_time = time.time() - start_time
                 memory_usage = self.memory_manager.get_memory_usage()
 
-<<<<<<< HEAD
                 # Temporary holders for this file's results so we can flush
                 amandamap_batch: List[Dict[str, Any]] = []
                 phoenix_batch: List[Dict[str, Any]] = []
 
-=======
->>>>>>> 66b564dc
                 for entry in file_entries:
                     entry.processing_time = processing_time
                     entry.memory_usage = int(memory_usage * 1024 * 1024)
 
-<<<<<<< HEAD
                     entry_counts[entry.type] += 1
 
                     if (
@@ -1131,15 +1120,6 @@
                     print(
                         f"✅ Processed {file_path.name}: {len(file_entries)} entries"
                     )
-=======
-                    if entry.is_amanda_related or entry.type.lower().startswith('amandamap') or entry.type.lower() in ['threshold', 'fieldpulse', 'whisperedflame', 'flamevow']:
-                        amandamap_entries.append(entry)
-                    elif entry.is_phoenix_codex or entry.type.lower().startswith('phoenix'):
-                        phoenix_entries.append(entry)
-
-                if self.verbose_mode:
-                    print(f"✅ Processed {file_path.name}: {len(file_entries)} entries")
->>>>>>> 66b564dc
 
             except Exception as e:
                 print(f"❌ Error processing {file_path}: {e}")
@@ -1149,7 +1129,6 @@
                 del content
                 self.memory_manager.force_garbage_collection()
 
-<<<<<<< HEAD
         return dict(entry_counts)
 
     def append_entries_to_file(self, entries: List[Dict[str, Any]], file_path: str) -> None:
@@ -1168,66 +1147,10 @@
         existing.extend(entries)
         with open(path, "w", encoding="utf-8") as f:
             json.dump(existing, f, indent=2, ensure_ascii=False)
-=======
-        return amandamap_entries, phoenix_entries
->>>>>>> 66b564dc
-    
-    def export_to_separate_files(self, amandamap_entries: List[DatasetEntry], phoenix_entries: List[DatasetEntry], 
-                                amandamap_file: str = "amandamapexportfile.json", 
-                                phoenix_file: str = "phoenixcodexexport.json"):
-        """Export entries to separate files with append functionality."""
-        
-        # Export AmandaMap entries
-        amandamap_data = []
-        for entry in amandamap_entries:
-            entry_dict = asdict(entry)
-            amandamap_data.append(entry_dict)
-        
-        # Load existing AmandaMap data if file exists
-        existing_amandamap = []
-        if Path(amandamap_file).exists():
-            try:
-                with open(amandamap_file, 'r', encoding='utf-8') as f:
-                    existing_amandamap = json.load(f)
-                print(f"📄 Loaded {len(existing_amandamap)} existing AmandaMap entries")
-            except Exception as e:
-                print(f"⚠️ Error loading existing AmandaMap file: {e}")
-        
-        # Append new entries
-        existing_amandamap.extend(amandamap_data)
-        
-        # Save AmandaMap file
-        with open(amandamap_file, 'w', encoding='utf-8') as f:
-            json.dump(existing_amandamap, f, indent=2, ensure_ascii=False)
-        print(f"💾 Exported {len(amandamap_entries)} AmandaMap entries to {amandamap_file}")
-        
-        # Export Phoenix Codex entries
-        phoenix_data = []
-        for entry in phoenix_entries:
-            entry_dict = asdict(entry)
-            phoenix_data.append(entry_dict)
-        
-        # Load existing Phoenix Codex data if file exists
-        existing_phoenix = []
-        if Path(phoenix_file).exists():
-            try:
-                with open(phoenix_file, 'r', encoding='utf-8') as f:
-                    existing_phoenix = json.load(f)
-                print(f"📄 Loaded {len(existing_phoenix)} existing Phoenix Codex entries")
-            except Exception as e:
-                print(f"⚠️ Error loading existing Phoenix Codex file: {e}")
-        
-        # Append new entries
-        existing_phoenix.extend(phoenix_data)
-        
-        # Save Phoenix Codex file
-        with open(phoenix_file, 'w', encoding='utf-8') as f:
-            json.dump(existing_phoenix, f, indent=2, ensure_ascii=False)
-        print(f"💾 Exported {len(phoenix_entries)} Phoenix Codex entries to {phoenix_file}")
-    
+            
     def cleanup(self):
         """Clean up resources."""
         self.file_cache.clear()
         self.result_cache.clear()
         self.cuda_processor.cleanup()
-        self.memory_manager.force_garbage_collection() +        self.memory_manager.force_garbage_collection()